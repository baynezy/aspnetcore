<Project>
  <Import Project="..\..\..\build\dependencies.props" />
<<<<<<< HEAD
=======
  <Import Project="..\..\..\build\runtimes.props" />
>>>>>>> bd32f67b
  <PropertyGroup>
    <!-- TODO: temporary while we reorganize source code and refactor dependency management -->
    <DisablePackageReferenceRestrictions>true</DisablePackageReferenceRestrictions>
  </PropertyGroup>
  <ItemGroup>
    <DotNetCoreRuntime Include="$(MicrosoftNETCoreApp22PackageVersion)" />
  </ItemGroup>
</Project><|MERGE_RESOLUTION|>--- conflicted
+++ resolved
@@ -1,14 +1,8 @@
 <Project>
   <Import Project="..\..\..\build\dependencies.props" />
-<<<<<<< HEAD
-=======
   <Import Project="..\..\..\build\runtimes.props" />
->>>>>>> bd32f67b
   <PropertyGroup>
     <!-- TODO: temporary while we reorganize source code and refactor dependency management -->
     <DisablePackageReferenceRestrictions>true</DisablePackageReferenceRestrictions>
   </PropertyGroup>
-  <ItemGroup>
-    <DotNetCoreRuntime Include="$(MicrosoftNETCoreApp22PackageVersion)" />
-  </ItemGroup>
 </Project>