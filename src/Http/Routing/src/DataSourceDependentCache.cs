--- conflicted
+++ resolved
@@ -8,11 +8,7 @@
 
 namespace Microsoft.AspNetCore.Routing
 {
-<<<<<<< HEAD
-    internal class DataSourceDependentCache<T> : IDisposable where T : class
-=======
     internal sealed class DataSourceDependentCache<T> : IDisposable where T : class
->>>>>>> dce7a3a1
     {
         private readonly EndpointDataSource _dataSource;
         private readonly Func<IReadOnlyList<Endpoint>, T> _initializeCore;
@@ -22,7 +18,7 @@
         private object _lock;
         private bool _initialized;
         private T _value;
-        
+
         private IDisposable _disposable;
         private bool _disposed;
 
